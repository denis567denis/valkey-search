--- conflicted
+++ resolved
@@ -107,13 +107,8 @@
 		return { hunks }
 	}
 
-<<<<<<< HEAD
 	getToolDescription(cwd: string): string {
 		return `# apply_diff Tool - Generate Precise Code Changes
-=======
-	getToolDescription(args: { cwd: string; toolOptions?: { [key: string]: string } }): string {
-		return `# apply_diff Tool Rules:
->>>>>>> 431ff574
 
 Generate a unified diff that can be cleanly applied to modify code files.
 
@@ -169,13 +164,8 @@
 \`\`\`
 
 Parameters:
-<<<<<<< HEAD
-- path: (required) File path relative to ${cwd}
-- diff: (required) Unified diff content
-=======
 - path: (required) The path of the file to apply the diff to (relative to the current working directory ${args.cwd})
 - diff: (required) The diff content in unified format to apply to the file.
->>>>>>> 431ff574
 
 Usage:
 <apply_diff>
